<span>
<pre>
    <a href="https://pypreservica.readthedocs.io/">
        <img src="https://github.com/carj/pyPreservica/blob/master/docs/images/logo1.JPG" align="left" />
    </a>
</pre>
</span>

# pyPreservica

Python language binding for the Preservica Entity API

https://preservica.com/

This library provides a Python class for working with the Entity API v6.1

https://us.preservica.com/api/entity/documentation.html

Wiki with example scripts https://github.com/carj/pyPreservica/wiki

## Documentation

The full documentation is available at: https://pypreservica.readthedocs.io/

## Contributing

Bug reports and pull requests are welcome on GitHub at https://github.com/carj/pyPreservica

For announcements about new versions and discussion of pyPreservica please subscribe to the google groups
forum https://groups.google.com/g/pypreservica

<<<<<<< HEAD

=======
>>>>>>> a7f564df
## License

The package is available as open source under the terms of the Apache License 2.0<|MERGE_RESOLUTION|>--- conflicted
+++ resolved
@@ -29,10 +29,6 @@
 For announcements about new versions and discussion of pyPreservica please subscribe to the google groups
 forum https://groups.google.com/g/pypreservica
 
-<<<<<<< HEAD
-
-=======
->>>>>>> a7f564df
 ## License
 
 The package is available as open source under the terms of the Apache License 2.0